# rubi-py
Python for Rubicon

## Description 
The [Rubicon](https://rubicon.finance) protocol is a limit order book market on [Optimism](https://www.optimism.io/). 
This repository is currently home to rubi, a python package for interacting with the Rubicon protocol. Documentation for
rubi can be found [here](https://rubi.readthedocs.io/en/latest/#). Going forward, it will contain useful tooling for interacting with, and developing on, the Rubicon protocol. 

[![Discord chat][discord-badge]][discord-url]

[discord-badge]: https://img.shields.io/discord/752590582274326680.svg?logo=discord&style=flat-square
[discord-url]: https://discord.com/invite/E7pS24J

## Risk Disclaimers

### SDK Disclaimer

This codebase is in Alpha and could contain bugs or change significantly between versions. Contributing through Issues 
or Pull Requests is welcome!

### Protocol Disclaimer

Please refer to [this](https://docs.rubicon.finance/protocol/risks) for information on the risks associated to the 
Rubicon Protocol.

## Contributing 

<<<<<<< HEAD
Interested in contributing? Check out our contributing guidelines. Please note that hit
=======
Interested in contributing? Check out our contributing guidelines.
>>>>>>> f9bcd0a5
<|MERGE_RESOLUTION|>--- conflicted
+++ resolved
@@ -25,8 +25,4 @@
 
 ## Contributing 
 
-<<<<<<< HEAD
-Interested in contributing? Check out our contributing guidelines. Please note that hit
-=======
-Interested in contributing? Check out our contributing guidelines.
->>>>>>> f9bcd0a5
+Interested in contributing? Check out our contributing guidelines.