--- conflicted
+++ resolved
@@ -37,7 +37,6 @@
 [tool.poetry.scripts]
 test = "scripts:test"
 test_with_coverage = "scripts:test_with_coverage"
-<<<<<<< HEAD
 generate_coverage_report = "scripts:test_coverage_html"
 
 [tool.semantic_release]
@@ -49,7 +48,4 @@
 upload_to_release = true                                # auto-create GitHub release
 upload_to_pypi = false                                  # don't auto-upload to PyPI
 remove_dist = false                                     # don't remove dists
-patch_without_tag = false                               # patch release by default -> TODO
-=======
-generate_coverage_report = "scripts:test_coverage_html"
->>>>>>> f9bcd0a5
+patch_without_tag = false                               # patch release by default -> TODO