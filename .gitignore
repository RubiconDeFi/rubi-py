# Byte-compiled / optimized / DLL files
__pycache__
*.py[cod]
*$py.class
out/

# C extensions
*.so

# Distribution / packaging
.Python
build/
develop-eggs/
dist/
downloads/
eggs/
.eggs/
lib/
lib64/
parts/
sdist/
var/
wheels/
pip-wheel-metadata/
share/python-wheels/
*.egg-info/
.installed.cfg
*.egg
MANIFEST

# PyInstaller
#  Usually these files are written by a python script from a template
#  before PyInstaller builds the exe, so as to inject date/other infos into it.
*.manifest
*.spec

# Installer logs
pip-log.txt
pip-delete-this-directory.txt

# Unit test / coverage reports
htmlcov/
.tox/
.nox/
.coverage
.coverage.*
.cache
nosetests.xml
coverage.xml
*.cover
*.py,cover
.hypothesis/
.pytest_cache/

# Translations
*.mo
*.pot

# Django stuff:
*.log
local_settings.py
db.sqlite3
db.sqlite3-journal

# Flask stuff:
instance/
.webassets-cache

# Scrapy stuff:
.scrapy

# Sphinx documentation
docs/_build/

# PyBuilder
target/

# Jupyter Notebook
.ipynb_checkpoints

# for now lets ignore all jupyter notebooks
*.ipynb

# IPython
profile_default/
ipython_config.py

# pyenv
.python-version

# pipenv
#   According to pypa/pipenv#598, it is recommended to include Pipfile.lock in version control.
#   However, in case of collaboration, if having platform-specific dependencies or dependencies
#   having no cross-platform support, pipenv may install dependencies that don't work, or not
#   install all needed dependencies.
#Pipfile.lock

# PEP 582; used by e.g. github.com/David-OConnor/pyflow
__pypackages__/

# Celery stuff
celerybeat-schedule
celerybeat.pid

# SageMath parsed files
*.sage.py

# Environments
*.env
.env
.venv
env/
venv/
ENV/
env.bak/
venv.bak/

# Spyder project settings
.spyderproject
.spyproject

# Rope project settings
.ropeproject

# mkdocs documentation
/site

# mypy
.mypy_cache/
.dmypy.json
dmypy.json

# Pyre type checker
.pyre/

# for the real ones
brom.py

# ignore csv files
.csv

# ignore the rdb files
.rdb

<<<<<<< HEAD
# intellij
.idea

# logs
.log
.logs

# bot config
bot_config.yaml
=======
#intellij
.idea

#mac files
.DS_store
>>>>>>> f9bcd0a5
<|MERGE_RESOLUTION|>--- conflicted
+++ resolved
@@ -142,7 +142,6 @@
 # ignore the rdb files
 .rdb
 
-<<<<<<< HEAD
 # intellij
 .idea
 
@@ -152,10 +151,6 @@
 
 # bot config
 bot_config.yaml
-=======
-#intellij
-.idea
 
 #mac files
-.DS_store
->>>>>>> f9bcd0a5
+.DS_store